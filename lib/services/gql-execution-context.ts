import { ContextType, ExecutionContext } from '@nestjs/common';
import { ExecutionContextHost } from '@nestjs/core/helpers/execution-context-host';
import { GraphQLArgumentsHost } from './gql-arguments-host';

<<<<<<< HEAD
export interface GraphQLExecutionContext
  extends ExecutionContext,
    GraphQLArgumentsHost {
  getRoot<T = any>(): T;
  getInfo<T = any>(): T;
  getArgs<T = any>(): T;
  getContext<T = any>(): T;
}

export type GqlContextType = 'graphql' | ContextType;

export class GqlExecutionContext extends ExecutionContextHost {
  static create(context: ExecutionContext): GraphQLExecutionContext {
    return mergeArgumentsHost<GraphQLExecutionContext>(context);
=======
export type GraphQLExecutionContext = GqlExecutionContext;

export class GqlExecutionContext extends ExecutionContextHost
  implements GraphQLArgumentsHost {
  static create(context: ExecutionContext): GqlExecutionContext {
    return new GqlExecutionContext(
      context.getArgs(),
      context.getClass(),
      context.getHandler(),
    );
  }

  getRoot<T = any>(): T {
    return this.getArgByIndex(0);
  }

  getArgs<T = any>(): T {
    return this.getArgByIndex(1);
  }

  getContext<T = any>(): T {
    return this.getArgByIndex(2);
  }

  getInfo<T = any>(): T {
    return this.getArgByIndex(3);
  }

  switchToRpc() {
    return Object.assign(this, {
      getData: (): undefined => undefined,
      getContext: (): undefined => undefined,
    });
  }

  switchToHttp() {
    return Object.assign(this, {
      getRequest: (): undefined => undefined,
      getResponse: (): undefined => undefined,
      getNext: (): undefined => undefined,
    });
  }

  switchToWs() {
    return Object.assign(this, {
      getClient: (): undefined => undefined,
      getData: (): undefined => undefined,
    });
>>>>>>> 03908dd3
  }
}<|MERGE_RESOLUTION|>--- conflicted
+++ resolved
@@ -2,32 +2,20 @@
 import { ExecutionContextHost } from '@nestjs/core/helpers/execution-context-host';
 import { GraphQLArgumentsHost } from './gql-arguments-host';
 
-<<<<<<< HEAD
-export interface GraphQLExecutionContext
-  extends ExecutionContext,
-    GraphQLArgumentsHost {
-  getRoot<T = any>(): T;
-  getInfo<T = any>(): T;
-  getArgs<T = any>(): T;
-  getContext<T = any>(): T;
-}
-
 export type GqlContextType = 'graphql' | ContextType;
-
-export class GqlExecutionContext extends ExecutionContextHost {
-  static create(context: ExecutionContext): GraphQLExecutionContext {
-    return mergeArgumentsHost<GraphQLExecutionContext>(context);
-=======
 export type GraphQLExecutionContext = GqlExecutionContext;
 
 export class GqlExecutionContext extends ExecutionContextHost
   implements GraphQLArgumentsHost {
   static create(context: ExecutionContext): GqlExecutionContext {
-    return new GqlExecutionContext(
+    const type = context.getType();
+    const gqlContext = new GqlExecutionContext(
       context.getArgs(),
       context.getClass(),
       context.getHandler(),
     );
+    gqlContext.setType(type);
+    return gqlContext;
   }
 
   getRoot<T = any>(): T {
@@ -45,27 +33,4 @@
   getInfo<T = any>(): T {
     return this.getArgByIndex(3);
   }
-
-  switchToRpc() {
-    return Object.assign(this, {
-      getData: (): undefined => undefined,
-      getContext: (): undefined => undefined,
-    });
-  }
-
-  switchToHttp() {
-    return Object.assign(this, {
-      getRequest: (): undefined => undefined,
-      getResponse: (): undefined => undefined,
-      getNext: (): undefined => undefined,
-    });
-  }
-
-  switchToWs() {
-    return Object.assign(this, {
-      getClient: (): undefined => undefined,
-      getData: (): undefined => undefined,
-    });
->>>>>>> 03908dd3
-  }
 }