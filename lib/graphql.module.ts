--- conflicted
+++ resolved
@@ -167,13 +167,8 @@
     const useGlobalPrefix = prefix && this.options.useGlobalPrefix;
     const gqlOptionsPath = normalizeRoutePath(this.options.path);
     const path = useGlobalPrefix
-<<<<<<< HEAD
-      ? prefix.replace(/^\/?(.*?)\/?$/, '/$1') + this.options.path
-      : this.options.path;
-=======
       ? normalizeRoutePath(prefix) + gqlOptionsPath
       : gqlOptionsPath;
->>>>>>> 95872f11
 
     const {
       disableHealthCheck,
