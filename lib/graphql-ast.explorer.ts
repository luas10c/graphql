import { Injectable } from '@nestjs/common';
import {
  DocumentNode,
  EnumTypeDefinitionNode,
  EnumTypeExtensionNode,
  FieldDefinitionNode,
  InputObjectTypeDefinitionNode,
  InputObjectTypeExtensionNode,
  InputValueDefinitionNode,
  InterfaceTypeDefinitionNode,
  InterfaceTypeExtensionNode,
  NamedTypeNode,
  ObjectTypeDefinitionNode,
  ObjectTypeExtensionNode,
  OperationTypeDefinitionNode,
  ScalarTypeDefinitionNode,
  ScalarTypeExtensionNode,
  TypeNode,
  TypeSystemDefinitionNode,
  TypeSystemExtensionNode,
  UnionTypeDefinitionNode,
  UnionTypeExtensionNode,
} from 'graphql';
import { get, map, sortBy, upperFirst } from 'lodash';
import {
  ClassDeclaration,
  ClassDeclarationStructure,
  InterfaceDeclaration,
  InterfaceDeclarationStructure,
  ParameterDeclarationStructure,
  SourceFile,
} from 'ts-morph';
import { DEFINITIONS_FILE_HEADER } from './graphql.constants';

let tsMorphLib: typeof import('ts-morph') | undefined;

export interface DefinitionsGeneratorOptions {
  /**
   * If true, the additional "__typename" field is generated for every object type.
   * @default false
   */
  emitTypenameField?: boolean;

  /**
   * If true, resolvers (query/mutation/etc) are generated as plain fields without arguments.
   * @default false
   */
  skipResolverArgs?: boolean;

  /**
   * If provided, specifies a default generated TypeScript type for custom scalars.
   * @default 'any'
   */
  defaultScalarType?: string;

  /**
   * If provided, specifies a mapping of types to use for custom scalars
   * @default undefined
   */
  customScalarTypeMapping?: Record<string, string | { name: string }>;

  /**
   * If provided, specifies a mapping of default scalar types (Int, Boolean, ID, Float, String).
   * @default undefined
   */
  defaultTypeMapping?: Partial<
    Record<'ID' | 'Boolean' | 'Float' | 'String' | 'Int', string>
  >;

  /**
   * If provided, specifies a custom header to add after the
   * to the output file (eg. for custom type imports or comments)
   * @default undefined
   */
  additionalHeader?: string;

  /**
   * If true, enums are generated as string literal union types.
   * @default false
   */
  enumsAsTypes?: boolean;
}

@Injectable()
export class GraphQLAstExplorer {
  private readonly root = ['Query', 'Mutation', 'Subscription'];

  async explore(
    documentNode: DocumentNode,
    outputPath: string,
    mode: 'class' | 'interface',
    options: DefinitionsGeneratorOptions = {},
  ): Promise<SourceFile> {
    if (!documentNode) {
      return;
    }
    tsMorphLib = await import('ts-morph');
    const tsAstHelper = new tsMorphLib.Project({
      manipulationSettings: {
        newLineKind:
          process.platform === 'win32'
            ? tsMorphLib.NewLineKind.CarriageReturnLineFeed
            : tsMorphLib.NewLineKind.LineFeed,
      },
    });
    const tsFile = tsAstHelper.createSourceFile(outputPath, '', {
      overwrite: true,
    });

    let { definitions } = documentNode;
    definitions = sortBy(definitions, ['kind', 'name']);

    definitions.forEach((item) =>
      this.lookupDefinition(
        item as Readonly<TypeSystemDefinitionNode>,
        tsFile,
        mode,
        options,
      ),
    );

    const header = options.additionalHeader
      ? `${DEFINITIONS_FILE_HEADER}\n${options.additionalHeader}\n\n`
      : DEFINITIONS_FILE_HEADER;
    tsFile.insertText(0, header);
    tsFile.addTypeAlias({
      name: 'Nullable',
      isExported: false,
      type: 'T | null',
      typeParameters: [
        {
          name: 'T',
        },
      ],
    });

    return tsFile;
  }

  lookupDefinition(
    item: Readonly<TypeSystemDefinitionNode | TypeSystemExtensionNode>,
    tsFile: SourceFile,
    mode: 'class' | 'interface',
    options: DefinitionsGeneratorOptions,
  ) {
    switch (item.kind) {
      case 'SchemaDefinition':
        return this.lookupRootSchemaDefinition(
          item.operationTypes,
          tsFile,
          mode,
        );
      case 'ObjectTypeDefinition':
      case 'ObjectTypeExtension':
      case 'InputObjectTypeDefinition':
      case 'InputObjectTypeExtension':
        return this.addObjectTypeDefinition(item, tsFile, mode, options);
      case 'InterfaceTypeDefinition':
      case 'InterfaceTypeExtension':
        return this.addObjectTypeDefinition(item, tsFile, 'interface', options);
      case 'ScalarTypeDefinition':
      case 'ScalarTypeExtension':
        return this.addScalarDefinition(item, tsFile, options);
      case 'EnumTypeDefinition':
      case 'EnumTypeExtension':
        return this.addEnumDefinition(item, tsFile, options);
      case 'UnionTypeDefinition':
      case 'UnionTypeExtension':
        return this.addUnionDefinition(item, tsFile);
    }
  }

  lookupRootSchemaDefinition(
    operationTypes: ReadonlyArray<OperationTypeDefinitionNode>,
    tsFile: SourceFile,
    mode: 'class' | 'interface',
  ) {
    const structureKind =
      mode === 'class'
        ? tsMorphLib.StructureKind.Class
        : tsMorphLib.StructureKind.Interface;
    const rootInterface = this.addClassOrInterface(tsFile, mode, {
      name: 'ISchema',
      isExported: true,
      kind: structureKind,
    });
    operationTypes.forEach((item) => {
      if (!item) {
        return;
      }
      const tempOperationName = item.operation;
      const typeName = get(item, 'type.name.value');
      const interfaceName = typeName || tempOperationName;
      const interfaceRef = this.addClassOrInterface(tsFile, mode, {
        name: this.addSymbolIfRoot(upperFirst(interfaceName)),
        isExported: true,
        kind: structureKind,
      });
      (rootInterface as InterfaceDeclaration).addProperty({
        name: interfaceName,
        type: interfaceRef.getName(),
      });
    });
  }

  addObjectTypeDefinition(
    item:
      | ObjectTypeDefinitionNode
      | ObjectTypeExtensionNode
      | InputObjectTypeDefinitionNode
      | InputObjectTypeExtensionNode
      | InterfaceTypeDefinitionNode
      | InterfaceTypeExtensionNode,
    tsFile: SourceFile,
    mode: 'class' | 'interface',
    options: DefinitionsGeneratorOptions,
  ) {
    const parentName = get(item, 'name.value');
    if (!parentName) {
      return;
    }
    let parentRef = this.getClassOrInterface(
      tsFile,
      mode,
      this.addSymbolIfRoot(parentName),
    );
    if (!parentRef) {
      const structureKind =
        mode === 'class'
          ? tsMorphLib.StructureKind.Class
          : tsMorphLib.StructureKind.Interface;
      const isRoot = this.root.indexOf(parentName) >= 0;
      parentRef = this.addClassOrInterface(tsFile, mode, {
        name: this.addSymbolIfRoot(upperFirst(parentName)),
        isExported: true,
        isAbstract: isRoot && mode === 'class',
        kind: structureKind,
      });
    }
    const interfaces = get(item, 'interfaces');
    if (interfaces) {
      if (mode === 'class') {
        this.addImplementsInterfaces(interfaces, parentRef as ClassDeclaration);
      } else {
        this.addExtendInterfaces(interfaces, parentRef as InterfaceDeclaration);
      }
    }

    const isObjectType = item.kind === 'ObjectTypeDefinition';
    if (isObjectType && options.emitTypenameField) {
      parentRef.addProperty({
        name: '__typename',
        type: `'${parentRef.getName()}'`,
        hasQuestionToken: true,
      });
    }
    ((item.fields || []) as any).forEach((element) => {
      this.lookupFieldDefiniton(element, parentRef, mode, options);
    });
  }

  lookupFieldDefiniton(
    item: FieldDefinitionNode | InputValueDefinitionNode,
    parentRef: InterfaceDeclaration | ClassDeclaration,
    mode: 'class' | 'interface',
    options: DefinitionsGeneratorOptions,
  ) {
    switch (item.kind) {
      case 'FieldDefinition':
      case 'InputValueDefinition':
        return this.lookupField(item, parentRef, mode, options);
    }
  }

  lookupField(
    item: FieldDefinitionNode | InputValueDefinitionNode,
    parentRef: InterfaceDeclaration | ClassDeclaration,
    mode: 'class' | 'interface',
    options: DefinitionsGeneratorOptions,
  ) {
    const propertyName = get(item, 'name.value');
    if (!propertyName) {
      return;
    }
    const federatedFields = ['_entities', '_service'];
    if (federatedFields.includes(propertyName)) {
      return;
    }

<<<<<<< HEAD
    const { name: type, required } = this.getFieldTypeDefinition(item.type);

=======
    const { name: type, required } = this.getFieldTypeDefinition(
      item.type,
      options,
    );
>>>>>>> 6c9f8ca5
    if (!this.isRoot(parentRef.getName())) {
      (parentRef as InterfaceDeclaration).addProperty({
        name: propertyName,
        type,
        hasQuestionToken: !required,
      });
      return;
    }

    if (options.skipResolverArgs) {
      (parentRef as ClassDeclaration).addProperty({
        name: propertyName,
        type: this.addSymbolIfRoot(type),
        hasQuestionToken: !required,
      });
    } else {
      (parentRef as ClassDeclaration).addMethod({
        isAbstract: mode === 'class',
        name: propertyName,
        returnType: `${type} | Promise<${type}>`,
        parameters: this.getFunctionParameters(
          (item as FieldDefinitionNode).arguments,
          options,
        ),
      });
    }
  }

  getFieldTypeDefinition(
<<<<<<< HEAD
    typeNode: TypeNode,
=======
    type: TypeNode,
    options: DefinitionsGeneratorOptions,
>>>>>>> 6c9f8ca5
  ): {
    name: string;
    required: boolean;
  } {
    const { required, type } = this.getNestedType(typeNode);

    const isArray = type.kind === 'ListType';
    if (isArray) {
      const {
        type: arrayType,
        required: arrayTypeRequired,
      } = this.getNestedType(get(type, 'type'));

      const typeName = this.addSymbolIfRoot(get(arrayType, 'name.value'));
      const name = arrayTypeRequired
        ? this.getType(typeName)
        : `Nullable<${this.getType(typeName)}>`;

      return {
<<<<<<< HEAD
        name: required ? name + '[]' : `Nullable<${name}[]>`,
=======
        name: this.getType(typeName, options) + '[]',
>>>>>>> 6c9f8ca5
        required,
      };
    }

    const typeName = this.addSymbolIfRoot(get(type, 'name.value'));

    return {
<<<<<<< HEAD
      name: required
        ? this.getType(typeName)
        : `Nullable<${this.getType(typeName)}>`,
=======
      name: this.getType(typeName, options),
>>>>>>> 6c9f8ca5
      required,
    };
  }

  getNestedType(
    type: TypeNode,
  ): {
    type: TypeNode;
    required: boolean;
  } {
    const isNonNullType = type.kind === 'NonNullType';
    if (isNonNullType) {
      return {
        type: this.getNestedType(get(type, 'type')).type,
        required: isNonNullType,
      };
    }
    return { type, required: false };
  }

  getType(typeName: string, options: DefinitionsGeneratorOptions): string {
    const defaults = this.getDefaultTypes(options);
    const isDefault = defaults[typeName];
    return isDefault ? defaults[typeName] : typeName;
  }

  getDefaultTypes(
    options: DefinitionsGeneratorOptions,
  ): { [type: string]: string } {
    return {
      String: options.defaultTypeMapping?.String ?? 'string',
      Int: options.defaultTypeMapping?.Int ?? 'number',
      Boolean: options.defaultTypeMapping?.Boolean ?? 'boolean',
      ID: options.defaultTypeMapping?.ID ?? 'string',
      Float: options.defaultTypeMapping?.Float ?? 'number',
    };
  }

  getFunctionParameters(
    inputs: ReadonlyArray<InputValueDefinitionNode>,
    options: DefinitionsGeneratorOptions,
  ): ParameterDeclarationStructure[] {
    if (!inputs) {
      return [];
    }
    return inputs.map((element) => {
      const { name, required } = this.getFieldTypeDefinition(
        element.type,
        options,
      );
      return {
        name: get(element, 'name.value'),
        type: name,
        hasQuestionToken: !required,
        kind: tsMorphLib.StructureKind.Parameter,
      };
    });
  }

  addScalarDefinition(
    item: ScalarTypeDefinitionNode | ScalarTypeExtensionNode,
    tsFile: SourceFile,
    options: DefinitionsGeneratorOptions,
  ) {
    const name = get(item, 'name.value');
    if (!name || name === 'Date') {
      return;
    }

    const typeMapping = options.customScalarTypeMapping?.[name];
    const mappedTypeName =
      typeof typeMapping === 'string' ? typeMapping : typeMapping?.name;

    tsFile.addTypeAlias({
      name,
      type: mappedTypeName ?? options.defaultScalarType ?? 'any',
      isExported: true,
    });
  }

  addExtendInterfaces(
    interfaces: NamedTypeNode[],
    parentRef: InterfaceDeclaration,
  ) {
    if (!interfaces) {
      return;
    }
    interfaces.forEach((element) => {
      const interfaceName = get(element, 'name.value');
      if (interfaceName) {
        parentRef.addExtends(interfaceName);
      }
    });
  }

  addImplementsInterfaces(
    interfaces: NamedTypeNode[],
    parentRef: ClassDeclaration,
  ) {
    if (!interfaces) {
      return;
    }
    interfaces.forEach((element) => {
      const interfaceName = get(element, 'name.value');
      if (interfaceName) {
        parentRef.addImplements(interfaceName);
      }
    });
  }

  addEnumDefinition(
    item: EnumTypeDefinitionNode | EnumTypeExtensionNode,
    tsFile: SourceFile,
    options: DefinitionsGeneratorOptions,
  ) {
    const name = get(item, 'name.value');
    if (!name) {
      return;
    }
    if (options.enumsAsTypes) {
      const values = item.values.map((value) => `"${get(value, 'name.value')}"`)
      return tsFile.addTypeAlias({
        name,
        type: values.join(' | '),
        isExported: true,
      })
    }
    const members = map(item.values, (value) => ({
      name: get(value, 'name.value'),
      value: get(value, 'name.value'),
    }));
    tsFile.addEnum({
      name,
      members,
      isExported: true,
    });
  }

  addUnionDefinition(
    item: UnionTypeDefinitionNode | UnionTypeExtensionNode,
    tsFile: SourceFile,
  ) {
    const name = get(item, 'name.value');
    if (!name) {
      return;
    }
    const types: string[] = map(item.types, (value) =>
      get(value, 'name.value'),
    );
    tsFile.addTypeAlias({
      name,
      type: types.join(' | '),
      isExported: true,
    });
  }

  addSymbolIfRoot(name: string): string {
    return this.root.indexOf(name) >= 0 ? `I${name}` : name;
  }

  isRoot(name: string): boolean {
    return ['IQuery', 'IMutation', 'ISubscription'].indexOf(name) >= 0;
  }

  addClassOrInterface(
    tsFile: SourceFile,
    mode: 'class' | 'interface',
    options: InterfaceDeclarationStructure | ClassDeclarationStructure,
  ): InterfaceDeclaration | ClassDeclaration {
    return mode === 'class'
      ? tsFile.addClass(options as ClassDeclarationStructure)
      : tsFile.addInterface(options as InterfaceDeclarationStructure);
  }

  getClassOrInterface(
    tsFile: SourceFile,
    mode: 'class' | 'interface',
    name: string,
  ): InterfaceDeclaration | ClassDeclaration {
    return mode === 'class' ? tsFile.getClass(name) : tsFile.getInterface(name);
  }
}<|MERGE_RESOLUTION|>--- conflicted
+++ resolved
@@ -287,15 +287,10 @@
       return;
     }
 
-<<<<<<< HEAD
-    const { name: type, required } = this.getFieldTypeDefinition(item.type);
-
-=======
     const { name: type, required } = this.getFieldTypeDefinition(
       item.type,
       options,
     );
->>>>>>> 6c9f8ca5
     if (!this.isRoot(parentRef.getName())) {
       (parentRef as InterfaceDeclaration).addProperty({
         name: propertyName,
@@ -325,12 +320,8 @@
   }
 
   getFieldTypeDefinition(
-<<<<<<< HEAD
     typeNode: TypeNode,
-=======
-    type: TypeNode,
-    options: DefinitionsGeneratorOptions,
->>>>>>> 6c9f8ca5
+    options: DefinitionsGeneratorOptions,
   ): {
     name: string;
     required: boolean;
@@ -346,15 +337,11 @@
 
       const typeName = this.addSymbolIfRoot(get(arrayType, 'name.value'));
       const name = arrayTypeRequired
-        ? this.getType(typeName)
-        : `Nullable<${this.getType(typeName)}>`;
+        ? this.getType(typeName, options)
+        : `Nullable<${this.getType(typeName, options)}>`;
 
       return {
-<<<<<<< HEAD
         name: required ? name + '[]' : `Nullable<${name}[]>`,
-=======
-        name: this.getType(typeName, options) + '[]',
->>>>>>> 6c9f8ca5
         required,
       };
     }
@@ -362,13 +349,9 @@
     const typeName = this.addSymbolIfRoot(get(type, 'name.value'));
 
     return {
-<<<<<<< HEAD
       name: required
-        ? this.getType(typeName)
-        : `Nullable<${this.getType(typeName)}>`,
-=======
-      name: this.getType(typeName, options),
->>>>>>> 6c9f8ca5
+        ? this.getType(typeName, options)
+        : `Nullable<${this.getType(typeName, options)}>`,
       required,
     };
   }
@@ -489,12 +472,14 @@
       return;
     }
     if (options.enumsAsTypes) {
-      const values = item.values.map((value) => `"${get(value, 'name.value')}"`)
+      const values = item.values.map(
+        (value) => `"${get(value, 'name.value')}"`,
+      );
       return tsFile.addTypeAlias({
         name,
         type: values.join(' | '),
         isExported: true,
-      })
+      });
     }
     const members = map(item.values, (value) => ({
       name: get(value, 'name.value'),
