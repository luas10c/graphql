import { Directive, Extensions, Field, ObjectType } from '../../../lib';
import { METADATA_FACTORY_NAME } from '../../../lib/plugin/plugin-constants';
import { getFieldsAndDecoratorForType } from '../../../lib/schema-builder/utils/get-fields-and-decorator.util';
import { IntersectionType } from '../../../lib';

describe('IntersectionType', () => {
  @ObjectType()
  class ClassA {
    @Field({ nullable: true })
    @Directive('@upper')
    @Extensions({ extension: true })
    login: string;

    @Field()
    password: string;
  }

  @ObjectType()
  class ClassB {
    @Field()
    @Directive('@upper')
    @Extensions({ extension: true })
    lastName: string;

    firstName?: string;

    @Field(() => [String])
    hobbies?: string[];

    static [METADATA_FACTORY_NAME]() {
      return {
        firstName: { nullable: true, type: () => String },
      };
    }
  }

  class UpdateUserDto extends IntersectionType(ClassA, ClassB) {}

  it('should inherit all fields from two types', () => {
    const prototype = Object.getPrototypeOf(UpdateUserDto);
    const { fields } = getFieldsAndDecoratorForType(prototype);
<<<<<<< HEAD
    expect(fields.length).toEqual(5);
    expect(fields[0].name).toEqual('login');
    expect(fields[1].name).toEqual('password');
    expect(fields[2].name).toEqual('lastName');
    expect(fields[3].name).toEqual('hobbies');
    expect(fields[3].options).toEqual({ isArray: true, arrayDepth: 1 });
    expect(fields[4].name).toEqual('firstName');
    expect(fields[0].directives.length).toEqual(1);
    expect(fields[0].directives).toContainEqual({
=======
    const [loginField, passwordField, lastNameField, firstNameField] = fields;
    expect(fields.length).toEqual(4);
    expect(loginField.name).toEqual('login');
    expect(passwordField.name).toEqual('password');
    expect(lastNameField.name).toEqual('lastName');
    expect(firstNameField.name).toEqual('firstName');
    expect(loginField.directives.length).toEqual(1);
    expect(loginField.directives).toContainEqual({
>>>>>>> f60ba1c4
      fieldName: 'login',
      sdl: '@upper',
      target: prototype,
    });
    expect(loginField.extensions).toEqual({
      extension: true,
    });
    expect(lastNameField.directives.length).toEqual(1);
    expect(lastNameField.directives).toContainEqual({
      fieldName: 'lastName',
      sdl: '@upper',
      target: prototype,
    });
    expect(lastNameField.extensions).toEqual({
      extension: true,
    });
  });
});<|MERGE_RESOLUTION|>--- conflicted
+++ resolved
@@ -1,7 +1,12 @@
-import { Directive, Extensions, Field, ObjectType } from '../../../lib';
+import {
+  Directive,
+  Extensions,
+  Field,
+  IntersectionType,
+  ObjectType,
+} from '../../../lib';
 import { METADATA_FACTORY_NAME } from '../../../lib/plugin/plugin-constants';
 import { getFieldsAndDecoratorForType } from '../../../lib/schema-builder/utils/get-fields-and-decorator.util';
-import { IntersectionType } from '../../../lib';
 
 describe('IntersectionType', () => {
   @ObjectType()
@@ -39,26 +44,22 @@
   it('should inherit all fields from two types', () => {
     const prototype = Object.getPrototypeOf(UpdateUserDto);
     const { fields } = getFieldsAndDecoratorForType(prototype);
-<<<<<<< HEAD
-    expect(fields.length).toEqual(5);
-    expect(fields[0].name).toEqual('login');
-    expect(fields[1].name).toEqual('password');
-    expect(fields[2].name).toEqual('lastName');
-    expect(fields[3].name).toEqual('hobbies');
-    expect(fields[3].options).toEqual({ isArray: true, arrayDepth: 1 });
-    expect(fields[4].name).toEqual('firstName');
-    expect(fields[0].directives.length).toEqual(1);
-    expect(fields[0].directives).toContainEqual({
-=======
-    const [loginField, passwordField, lastNameField, firstNameField] = fields;
+    const [
+      loginField,
+      passwordField,
+      lastNameField,
+      hobbiesField,
+      firstNameField,
+    ] = fields;
     expect(fields.length).toEqual(4);
     expect(loginField.name).toEqual('login');
     expect(passwordField.name).toEqual('password');
     expect(lastNameField.name).toEqual('lastName');
+    expect(hobbiesField.name).toEqual('hobbies');
+    expect(hobbiesField.options).toEqual({ isArray: true, arrayDepth: 1 });
     expect(firstNameField.name).toEqual('firstName');
     expect(loginField.directives.length).toEqual(1);
     expect(loginField.directives).toContainEqual({
->>>>>>> f60ba1c4
       fieldName: 'login',
       sdl: '@upper',
       target: prototype,
