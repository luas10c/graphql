--- conflicted
+++ resolved
@@ -1,10 +1,6 @@
 {
   "name": "@nestjs/graphql",
-<<<<<<< HEAD
-  "version": "10.2.0",
-=======
   "version": "11.1.7",
->>>>>>> b995d733
   "description": "Nest - modern, fast, powerful node.js web framework (@graphql)",
   "author": "Kamil Mysliwiec",
   "license": "MIT",
