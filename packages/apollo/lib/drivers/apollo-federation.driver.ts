import { Injectable } from '@nestjs/common';
import { loadPackage } from '@nestjs/common/utils/load-package.util';
import { ModulesContainer } from '@nestjs/core';
import { extend, GraphQLFederationFactory } from '@nestjs/graphql';
import { GraphQLSchema } from 'graphql';
import { ApolloDriverConfig } from '../interfaces';
import { PluginsExplorerService } from '../services/plugins-explorer.service';
import { ApolloBaseDriver } from './apollo-base.driver';

@Injectable()
export class ApolloFederationDriver extends ApolloBaseDriver {
  private readonly pluginsExplorerService: PluginsExplorerService;

  constructor(
    private readonly graphqlFederationFactory: GraphQLFederationFactory,
    modulesContainer: ModulesContainer,
  ) {
    super();
    this.pluginsExplorerService = new PluginsExplorerService(modulesContainer);
  }

  async generateSchema(options: ApolloDriverConfig): Promise<GraphQLSchema> {
    return await this.graphqlFederationFactory.generateSchema(options);
  }

  public async start(options: ApolloDriverConfig): Promise<void> {
    options.plugins = extend(
      options.plugins || [],
      this.pluginsExplorerService.explore(options),
    );

<<<<<<< HEAD
    const adapterOptions = await this.graphqlFederationFactory.mergeWithSchema(
      options,
    );
=======
    await this.runExecutorFactoryIfPresent(options);
>>>>>>> 6408c1fa

    if (options.definitions && options.definitions.path) {
      const { printSubgraphSchema } = loadPackage(
        '@apollo/subgraph',
        'ApolloFederation',
        () => require('@apollo/subgraph'),
      );
      await this.graphQlFactory.generateDefinitions(
        printSubgraphSchema(options.schema),
        options,
      );
    }

    await super.start(options);

    if (options.installSubscriptionHandlers || options.subscriptions) {
      // TL;DR <https://github.com/apollographql/apollo-server/issues/2776>
      throw new Error(
        'No support for subscriptions yet when using Apollo Federation',
      );
    }
  }
}<|MERGE_RESOLUTION|>--- conflicted
+++ resolved
@@ -19,23 +19,11 @@
     this.pluginsExplorerService = new PluginsExplorerService(modulesContainer);
   }
 
-  async generateSchema(options: ApolloDriverConfig): Promise<GraphQLSchema> {
-    return await this.graphqlFederationFactory.generateSchema(options);
-  }
-
   public async start(options: ApolloDriverConfig): Promise<void> {
     options.plugins = extend(
       options.plugins || [],
       this.pluginsExplorerService.explore(options),
     );
-
-<<<<<<< HEAD
-    const adapterOptions = await this.graphqlFederationFactory.mergeWithSchema(
-      options,
-    );
-=======
-    await this.runExecutorFactoryIfPresent(options);
->>>>>>> 6408c1fa
 
     if (options.definitions && options.definitions.path) {
       const { printSubgraphSchema } = loadPackage(
@@ -58,4 +46,8 @@
       );
     }
   }
+
+  public generateSchema(options: ApolloDriverConfig): Promise<GraphQLSchema> {
+    return this.graphqlFederationFactory.generateSchema(options);
+  }
 }