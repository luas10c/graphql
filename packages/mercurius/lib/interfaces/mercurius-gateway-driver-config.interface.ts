--- conflicted
+++ resolved
@@ -4,26 +4,15 @@
   GqlModuleOptions,
   GqlOptionsFactory,
 } from '@nestjs/graphql';
-<<<<<<< HEAD
 import { MercuriusCommonOptions } from 'mercurius';
-import { MercuriusHooks } from './mercurius-hook.interface';
+import { MercuriusGatewayHooks } from './mercurius-hook.interface';
 import { MercuriusPlugins } from './mercurius-plugin.interface';
-=======
-import { MercuriusCommonOptions, MercuriusGatewayOptions } from 'mercurius';
-import { MercuriusGatewayHooks } from './mercurius-hook.interface';
-import { MercuriusPlugin } from './mercurius-plugin.interface';
->>>>>>> 8b8b8839
 
 export type MercuriusGatewayDriverConfig = GqlModuleOptions &
   MercuriusCommonOptions &
   MercuriusGatewayOptions &
-<<<<<<< HEAD
   MercuriusPlugins &
-  MercuriusHooks;
-=======
-  MercuriusPlugin &
   MercuriusGatewayHooks;
->>>>>>> 8b8b8839
 
 export type MercuriusGatewayDriverConfigFactory =
   GqlOptionsFactory<MercuriusGatewayDriverConfig>;
