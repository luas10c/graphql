--- conflicted
+++ resolved
@@ -19,14 +19,7 @@
   }
 
   public async start(mercuriusOptions: MercuriusDriverConfig) {
-<<<<<<< HEAD
-    const { plugins, hooks, ...options } =
-      await this.graphQlFactory.mergeWithSchema<MercuriusDriverConfig>(
-        mercuriusOptions,
-      );
-=======
-    const { plugins, ...options } = mercuriusOptions;
->>>>>>> 6408c1fa
+    const { plugins, hooks, ...options } = mercuriusOptions;
 
     if (options.definitions && options.definitions.path) {
       await this.graphQlFactory.generateDefinitions(
