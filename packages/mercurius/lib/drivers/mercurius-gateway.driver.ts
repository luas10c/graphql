--- conflicted
+++ resolved
@@ -1,11 +1,6 @@
 import mercuriusGateway from '@mercuriusjs/gateway';
 import { AbstractGraphQLDriver } from '@nestjs/graphql';
-<<<<<<< HEAD
 import { FastifyBaseLogger, FastifyInstance } from 'fastify';
-=======
-import { FastifyInstance, FastifyLoggerInstance } from 'fastify';
-import { GraphQLSchema } from 'graphql';
->>>>>>> 6408c1fa
 import { IncomingMessage, Server, ServerResponse } from 'http';
 import { MercuriusGatewayDriverConfig } from '../interfaces';
 import { registerMercuriusHooks } from '../utils/register-mercurius-hooks.util';
@@ -21,17 +16,7 @@
     return this.httpAdapterHost?.httpAdapter?.getInstance?.();
   }
 
-<<<<<<< HEAD
   public async start(options: MercuriusGatewayDriverConfig) {
-=======
-  public async generateSchema(
-    options: MercuriusDriverConfig,
-  ): Promise<GraphQLSchema> {
-    return new GraphQLSchema({});
-  }
-
-  public async start(options: MercuriusDriverConfig) {
->>>>>>> 6408c1fa
     const httpAdapter = this.httpAdapterHost.httpAdapter;
     const platformName = httpAdapter.getType();
 
@@ -39,22 +24,24 @@
       throw new Error(`No support for current HttpAdapter: ${platformName}`);
     }
 
-<<<<<<< HEAD
-    const { plugins, hooks, ...mercuriusOptions } = options;
-=======
     const {
       plugins,
+      hooks,
       schema: _, // Schema stubbed to be compatible with other drivers, ignore.
       ...mercuriusOptions
     } = options;
->>>>>>> 6408c1fa
     const app = httpAdapter.getInstance<FastifyInstance>();
     await app.register(mercuriusGateway, {
       ...mercuriusOptions,
     });
+
     await registerMercuriusPlugin(app, plugins);
     registerMercuriusHooks(app, hooks, 'graphqlGateway');
   }
 
   public async stop(): Promise<void> {}
+
+  public generateSchema(options: MercuriusGatewayDriverConfig) {
+    return null;
+  }
 }