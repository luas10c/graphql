{
  "name": "@nestjs/mercurius",
  "version": "11.1.7",
  "description": "Nest - modern, fast, powerful node.js web framework (@graphql)",
  "author": "Kamil Mysliwiec",
  "license": "MIT",
  "main": "./dist/index.js",
  "types": "./dist/index.d.ts",
  "files": [
    "dist"
  ],
  "publishConfig": {
    "access": "public"
  },
  "repository": {
    "type": "git",
    "url": "git+https://github.com/nestjs/graphql.git"
  },
  "scripts": {
    "test:e2e": "jest --config ./tests/jest-e2e.ts --runInBand",
    "test:e2e:dev": "jest --config ./tests/jest-e2e.ts --runInBand --watch"
  },
  "bugs": {
    "url": "https://github.com/nestjs/graphql/issues"
  },
  "dependencies": {
    "tslib": "2.5.0"
  },
  "devDependencies": {
    "@nestjs/common": "9.2.1",
    "@nestjs/platform-fastify": "9.2.1",
    "@nestjs/testing": "8.4.7",
    "fastify": "4.12.0",
    "mercurius": "8.13.2",
    "mercurius-integration-testing": "6.0.1"
  },
  "peerDependencies": {
<<<<<<< HEAD
    "@nestjs/common": "^9.2.1",
    "@nestjs/graphql": "^10.1.7",
    "fastify": "^4.12.0",
=======
    "@apollo/subgraph": "^2.0.0",
    "@nestjs/common": "^8.2.3 || ^9.0.0",
    "@nestjs/graphql": "^10.0.0",
    "fastify": "^3.25.0 || ^4.0.0",
>>>>>>> 670b486b
    "graphql": "^15.8.0 || ^16.0.0",
    "mercurius": "^8.12.0 || ^9.0.0 || ^10.0.0"
  },
  "peerDependenciesMeta": {
    "@apollo/subgraph": {
      "optional": true
    }
  }
}<|MERGE_RESOLUTION|>--- conflicted
+++ resolved
@@ -35,16 +35,9 @@
     "mercurius-integration-testing": "6.0.1"
   },
   "peerDependencies": {
-<<<<<<< HEAD
     "@nestjs/common": "^9.2.1",
     "@nestjs/graphql": "^10.1.7",
     "fastify": "^4.12.0",
-=======
-    "@apollo/subgraph": "^2.0.0",
-    "@nestjs/common": "^8.2.3 || ^9.0.0",
-    "@nestjs/graphql": "^10.0.0",
-    "fastify": "^3.25.0 || ^4.0.0",
->>>>>>> 670b486b
     "graphql": "^15.8.0 || ^16.0.0",
     "mercurius": "^8.12.0 || ^9.0.0 || ^10.0.0"
   },
