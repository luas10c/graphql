--- conflicted
+++ resolved
@@ -15,19 +15,11 @@
     "test:integration": "jest --config ./tests/jest-e2e.json"
   },
   "devDependencies": {
-<<<<<<< HEAD
-    "@nestjs/common": "6.10.1",
-    "@nestjs/core": "6.10.1",
-    "@nestjs/platform-express": "6.7.2",
-    "@nestjs/platform-fastify": "6.7.2",
-    "@nestjs/testing": "6.7.2",
-=======
     "@nestjs/common": "6.10.14",
     "@nestjs/core": "6.10.14",
     "@nestjs/platform-express": "6.10.14",
     "@nestjs/platform-fastify": "6.10.14",
     "@nestjs/testing": "6.10.14",
->>>>>>> ca16381f
     "@types/graphql": "14.2.3",
     "@types/jest": "24.0.25",
     "@types/node": "12.12.21",
