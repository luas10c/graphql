--- conflicted
+++ resolved
@@ -1,13 +1,7 @@
 {
   "name": "@nestjs/graphql",
-<<<<<<< HEAD
-  "version": "5.4.0",
+  "version": "5.5.0",
   "description": "Nest - modern, fast, powerful node.js web framework (@graphql)",
-=======
-  "version": "5.5.0",
-  "description":
-    "Nest - modern, fast, powerful node.js web framework (@graphql)",
->>>>>>> fbe573bd
   "author": "Kamil Mysliwiec",
   "license": "MIT",
   "scripts": {
@@ -22,7 +16,7 @@
     "@types/node": "^10.12.18",
     "apollo-server-express": "^2.3.1",
     "graphql": "^14.0.2",
-    "husky": "^1.3.1",
+    "husky": "^0.14.3",
     "lint-staged": "^8.1.0",
     "prettier": "^1.15.3",
     "reflect-metadata": "^0.1.12",
