{
  "name": "@nestjs/graphql",
  "version": "7.7.0",
  "description": "Nest - modern, fast, powerful node.js web framework (@graphql)",
  "author": "Kamil Mysliwiec",
  "license": "MIT",
  "scripts": {
    "prebuild": "rimraf dist",
    "build": "tsc -p tsconfig.json",
    "format": "prettier **/**/*.ts --ignore-path ./.prettierignore --write",
    "lint": "eslint 'lib/**/*.ts' --fix",
    "prepublish:npm": "npm run build",
    "publish:npm": "npm publish --access public",
    "prepublish:next": "npm run build",
    "publish:next": "npm publish --access public --tag next",
    "test:integration": "jest --config ./tests/jest-e2e.json --runInBand",
    "test:integration:dev": "jest --config ./tests/jest-e2e.json --runInBand --watch",
    "prerelease": "npm run build",
    "release": "release-it"
  },
  "devDependencies": {
    "@apollo/federation": "0.18.1",
    "@apollo/gateway": "0.17.0",
    "@commitlint/cli": "11.0.0",
    "@commitlint/config-angular": "11.0.0",
    "@nestjs/common": "7.5.1",
    "@nestjs/core": "7.5.1",
    "@nestjs/platform-express": "7.5.1",
    "@nestjs/platform-fastify": "7.5.1",
    "@nestjs/testing": "7.5.1",
    "@types/graphql": "14.2.3",
    "@types/jest": "26.0.15",
    "@types/node": "12.12.31",
    "@types/node-fetch": "2.5.7",
    "@types/normalize-path": "3.0.0",
    "@typescript-eslint/eslint-plugin": "4.6.1",
    "@typescript-eslint/parser": "4.6.1",
    "apollo-server-express": "2.16.1",
    "apollo-server-fastify": "2.16.1",
    "class-transformer": "0.3.1",
    "class-validator": "0.12.2",
<<<<<<< HEAD
    "eslint": "7.13.0",
    "eslint-config-prettier": "6.15.0",
    "eslint-plugin-import": "2.22.1",
    "graphql": "15.4.0",
    "graphql-tools": "6.0.13",
    "husky": "4.3.0",
    "jest": "26.6.3",
    "lint-staged": "10.5.1",
    "prettier": "2.1.2",
=======
    "eslint": "7.7.0",
    "eslint-config-prettier": "6.11.0",
    "eslint-plugin-import": "2.22.0",
    "graphql": "15.3.0",
    "husky": "4.2.5",
    "jest": "26.4.1",
    "lint-staged": "10.2.11",
    "prettier": "2.0.5",
>>>>>>> 703daf94
    "reflect-metadata": "0.1.13",
    "release-it": "14.2.1",
    "rimraf": "3.0.2",
    "supertest": "6.0.1",
    "ts-jest": "26.4.4",
    "ts-morph": "8.0.0",
    "ts-node": "9.0.0",
    "typescript": "^4.0.5"
  },
  "dependencies": {
<<<<<<< HEAD
    "@graphql-tools/merge": "6.2.5",
    "@nestjs/mapped-types": "0.1.1",
=======
    "@graphql-tools/merge": "6.0.13",
    "@graphql-tools/schema": "6.0.13",
    "@graphql-tools/utils": "6.0.13",
    "@nestjs/mapped-types": "0.1.0",
>>>>>>> 703daf94
    "apollo-server-core": "2.16.1",
    "chokidar": "3.4.3",
    "fast-glob": "3.2.4",
    "iterall": "1.2.2",
    "lodash": "4.17.20",
    "normalize-path": "3.0.0",
    "tslib": "2.0.3",
    "uuid": "8.3.1"
  },
  "peerDependencies": {
    "@nestjs/common": "^7.0.0",
    "@nestjs/core": "^7.0.0",
    "graphql": "^14.1.1 || ^15.0.0",
    "reflect-metadata": "^0.1.12"
  },
  "optionalDependencies": {
    "@apollo/gateway": "^0.17.0",
    "ts-morph": "^8.0.0"
  },
  "lint-staged": {
    "*.ts": [
      "prettier --write"
    ]
  },
  "husky": {
    "hooks": {
      "commit-msg": "commitlint -c .commitlintrc.json -E HUSKY_GIT_PARAMS",
      "pre-commit": "lint-staged"
    }
  },
  "repository": {
    "type": "git",
    "url": "https://github.com/nestjs/graphql"
  }
}<|MERGE_RESOLUTION|>--- conflicted
+++ resolved
@@ -39,26 +39,14 @@
     "apollo-server-fastify": "2.16.1",
     "class-transformer": "0.3.1",
     "class-validator": "0.12.2",
-<<<<<<< HEAD
     "eslint": "7.13.0",
     "eslint-config-prettier": "6.15.0",
     "eslint-plugin-import": "2.22.1",
     "graphql": "15.4.0",
-    "graphql-tools": "6.0.13",
     "husky": "4.3.0",
     "jest": "26.6.3",
     "lint-staged": "10.5.1",
     "prettier": "2.1.2",
-=======
-    "eslint": "7.7.0",
-    "eslint-config-prettier": "6.11.0",
-    "eslint-plugin-import": "2.22.0",
-    "graphql": "15.3.0",
-    "husky": "4.2.5",
-    "jest": "26.4.1",
-    "lint-staged": "10.2.11",
-    "prettier": "2.0.5",
->>>>>>> 703daf94
     "reflect-metadata": "0.1.13",
     "release-it": "14.2.1",
     "rimraf": "3.0.2",
@@ -69,15 +57,10 @@
     "typescript": "^4.0.5"
   },
   "dependencies": {
-<<<<<<< HEAD
     "@graphql-tools/merge": "6.2.5",
-    "@nestjs/mapped-types": "0.1.1",
-=======
-    "@graphql-tools/merge": "6.0.13",
     "@graphql-tools/schema": "6.0.13",
     "@graphql-tools/utils": "6.0.13",
-    "@nestjs/mapped-types": "0.1.0",
->>>>>>> 703daf94
+    "@nestjs/mapped-types": "0.1.1",
     "apollo-server-core": "2.16.1",
     "chokidar": "3.4.3",
     "fast-glob": "3.2.4",
