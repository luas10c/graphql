{
<<<<<<< HEAD
  "name": "@nestjs/graphql-workspace",
  "version": "0.0.0",
  "private": true,
  "description": "Nest - modern, fast, powerful node.js web framework. GraphQL monorepo",
=======
  "name": "@nestjs/graphql",
  "version": "9.1.2",
  "description": "Nest - modern, fast, powerful node.js web framework (@graphql)",
>>>>>>> 1cb95f36
  "author": "Kamil Mysliwiec",
  "license": "MIT",
  "workspaces": [
    "packages/*"
  ],
  "scripts": {
    "build": "tsc -b -v packages",
    "changelog": "lerna-changelog",
    "clean": "tsc -b --clean packages",
    "format": "prettier **/**/*.ts --ignore-path ./.prettierignore --write",
    "lint": "eslint 'lib/**/*.ts' --fix",
    "prepublish:npm": "npm run build && npm run changelog | pbcopy",
    "publish:npm": "lerna publish --conventional-commits",
    "prepublish:next": "npm run build",
    "publish:next": "lerna publish --dist-tag next",
    "test:e2e": "lerna run test:e2e --parallel",
    "test:e2e:dev": "lerna run test:e2e:dev --parallel"
  },
  "resolutions": {
    "graphql": "15.6.1"
  },
  "devDependencies": {
<<<<<<< HEAD
    "@commitlint/cli": "13.2.1",
    "@commitlint/config-angular": "13.2.0",
    "@typescript-eslint/eslint-plugin": "5.1.0",
    "@typescript-eslint/parser": "5.1.0",
=======
    "@apollo/federation": "0.33.8",
    "@apollo/gateway": "0.44.1",
    "@apollo/subgraph": "0.1.5",
    "@commitlint/cli": "15.0.0",
    "@commitlint/config-angular": "15.0.0",
    "@nestjs/common": "8.2.3",
    "@nestjs/core": "8.2.3",
    "@nestjs/platform-express": "8.2.3",
    "@nestjs/platform-fastify": "8.2.3",
    "@nestjs/testing": "8.2.3",
>>>>>>> 1cb95f36
    "@types/graphql": "14.5.0",
    "@types/jest": "27.0.3",
    "@types/node": "16.11.14",
    "@types/node-fetch": "3.0.2",
    "@types/normalize-path": "3.0.0",
<<<<<<< HEAD
    "@types/ws": "8.2.0",
    "class-transformer": "0.4.0",
    "class-validator": "0.13.1",
    "eslint": "8.0.1",
=======
    "@types/ws": "8.2.2",
    "@typescript-eslint/eslint-plugin": "5.7.0",
    "@typescript-eslint/parser": "5.7.0",
    "apollo-cache-inmemory": "1.6.6",
    "apollo-client": "2.6.10",
    "apollo-link-ws": "1.0.20",
    "apollo-server-core": "3.5.0",
    "apollo-server-express": "3.5.0",
    "apollo-server-fastify": "3.5.0",
    "class-transformer": "0.5.1",
    "class-validator": "0.13.2",
    "eslint": "8.4.1",
>>>>>>> 1cb95f36
    "eslint-config-prettier": "8.3.0",
    "eslint-plugin-import": "2.25.3",
    "graphql": "15.8.0",
    "graphql-subscriptions": "2.0.0",
    "husky": "7.0.4",
<<<<<<< HEAD
    "jest": "27.3.1",
    "lerna": "4.0.0",
    "lerna-changelog": "2.2.0",
    "lint-staged": "11.2.3",
    "prettier": "2.4.1",
=======
    "jest": "27.4.5",
    "lint-staged": "12.1.2",
    "prettier": "2.5.1",
>>>>>>> 1cb95f36
    "reflect-metadata": "0.1.13",
    "release-it": "14.11.8",
    "rimraf": "3.0.2",
    "rxjs": "7.4.0",
    "supertest": "6.1.6",
<<<<<<< HEAD
    "ts-jest": "27.0.7",
    "ts-node": "10.3.0",
    "typescript": "4.4.4"
  },
  "changelog": {
    "labels": {
      "type: feature :tada:": "Features",
      "type: bug :sob:": "Bug fixes",
      "type: enhancement :wolf:": "Enhancements",
      "type: docs :page_facing_up:": "Docs",
      "dependencies": "Dependencies"
=======
    "ts-jest": "27.1.1",
    "ts-morph": "13.0.2",
    "ts-node": "10.4.0",
    "typescript": "4.5.4"
  },
  "dependencies": {
    "@graphql-tools/merge": "6.2.5",
    "@graphql-tools/schema": "7.1.5",
    "@graphql-tools/utils": "7.10.0",
    "@nestjs/mapped-types": "1.0.0",
    "chokidar": "3.5.2",
    "fast-glob": "3.2.7",
    "graphql-ws": "5.5.5",
    "iterall": "1.3.0",
    "lodash": "4.17.21",
    "normalize-path": "3.0.0",
    "subscriptions-transport-ws": "0.11.0",
    "tslib": "2.3.1",
    "uuid": "8.3.2",
    "ws": "8.3.0"
  },
  "peerDependencies": {
    "@apollo/federation": "^0.26.0 || ^0.27.0 || ^0.29.0 || ^0.33.0",
    "@apollo/gateway": "^0.29.0 || ^0.32.0 || ^0.33.0 || ^0.35.0 || ^0.38.0 || ^0.42.0",
    "@apollo/subgraph": "^0.1.2",
    "@nestjs/common": "^8.0.0",
    "@nestjs/core": "^8.0.0",
    "apollo-server-core": "^3.0.0",
    "apollo-server-express": "^3.1.2",
    "apollo-server-fastify": "^3.1.2",
    "graphql": "^15.5.1",
    "reflect-metadata": "^0.1.13",
    "ts-morph": "^11.0.3 || ^12.0.0 || ^13.0.0"
  },
  "peerDependenciesMeta": {
    "@apollo/federation": {
      "optional": true
    },
    "@apollo/gateway": {
      "optional": true
    },
    "@apollo/subgraph": {
      "optional": true
    },
    "apollo-server-core": {
      "optional": true
    },
    "apollo-server-express": {
      "optional": true
    },
    "apollo-server-fastify": {
      "optional": true
    },
    "ts-morph": {
      "optional": true
>>>>>>> 1cb95f36
    }
  },
  "lint-staged": {
    "*.ts": [
      "prettier --write"
    ]
  },
  "husky": {
    "hooks": {
      "commit-msg": "commitlint -c .commitlintrc.json -E HUSKY_GIT_PARAMS",
      "pre-commit": "lint-staged"
    }
  },
  "repository": {
    "type": "git",
    "url": "https://github.com/nestjs/graphql"
  },
  "dependencies": {
    "@graphql-tools/schema": "7.1.5"
  }
}<|MERGE_RESOLUTION|>--- conflicted
+++ resolved
@@ -1,14 +1,8 @@
 {
-<<<<<<< HEAD
   "name": "@nestjs/graphql-workspace",
   "version": "0.0.0",
   "private": true,
   "description": "Nest - modern, fast, powerful node.js web framework. GraphQL monorepo",
-=======
-  "name": "@nestjs/graphql",
-  "version": "9.1.2",
-  "description": "Nest - modern, fast, powerful node.js web framework (@graphql)",
->>>>>>> 1cb95f36
   "author": "Kamil Mysliwiec",
   "license": "MIT",
   "workspaces": [
@@ -31,69 +25,34 @@
     "graphql": "15.6.1"
   },
   "devDependencies": {
-<<<<<<< HEAD
     "@commitlint/cli": "13.2.1",
     "@commitlint/config-angular": "13.2.0",
     "@typescript-eslint/eslint-plugin": "5.1.0",
     "@typescript-eslint/parser": "5.1.0",
-=======
-    "@apollo/federation": "0.33.8",
-    "@apollo/gateway": "0.44.1",
-    "@apollo/subgraph": "0.1.5",
-    "@commitlint/cli": "15.0.0",
-    "@commitlint/config-angular": "15.0.0",
-    "@nestjs/common": "8.2.3",
-    "@nestjs/core": "8.2.3",
-    "@nestjs/platform-express": "8.2.3",
-    "@nestjs/platform-fastify": "8.2.3",
-    "@nestjs/testing": "8.2.3",
->>>>>>> 1cb95f36
     "@types/graphql": "14.5.0",
     "@types/jest": "27.0.3",
     "@types/node": "16.11.14",
     "@types/node-fetch": "3.0.2",
     "@types/normalize-path": "3.0.0",
-<<<<<<< HEAD
     "@types/ws": "8.2.0",
     "class-transformer": "0.4.0",
     "class-validator": "0.13.1",
     "eslint": "8.0.1",
-=======
-    "@types/ws": "8.2.2",
-    "@typescript-eslint/eslint-plugin": "5.7.0",
-    "@typescript-eslint/parser": "5.7.0",
-    "apollo-cache-inmemory": "1.6.6",
-    "apollo-client": "2.6.10",
-    "apollo-link-ws": "1.0.20",
-    "apollo-server-core": "3.5.0",
-    "apollo-server-express": "3.5.0",
-    "apollo-server-fastify": "3.5.0",
-    "class-transformer": "0.5.1",
-    "class-validator": "0.13.2",
-    "eslint": "8.4.1",
->>>>>>> 1cb95f36
     "eslint-config-prettier": "8.3.0",
     "eslint-plugin-import": "2.25.3",
     "graphql": "15.8.0",
     "graphql-subscriptions": "2.0.0",
     "husky": "7.0.4",
-<<<<<<< HEAD
     "jest": "27.3.1",
     "lerna": "4.0.0",
     "lerna-changelog": "2.2.0",
     "lint-staged": "11.2.3",
     "prettier": "2.4.1",
-=======
-    "jest": "27.4.5",
-    "lint-staged": "12.1.2",
-    "prettier": "2.5.1",
->>>>>>> 1cb95f36
     "reflect-metadata": "0.1.13",
     "release-it": "14.11.8",
     "rimraf": "3.0.2",
     "rxjs": "7.4.0",
     "supertest": "6.1.6",
-<<<<<<< HEAD
     "ts-jest": "27.0.7",
     "ts-node": "10.3.0",
     "typescript": "4.4.4"
@@ -105,63 +64,6 @@
       "type: enhancement :wolf:": "Enhancements",
       "type: docs :page_facing_up:": "Docs",
       "dependencies": "Dependencies"
-=======
-    "ts-jest": "27.1.1",
-    "ts-morph": "13.0.2",
-    "ts-node": "10.4.0",
-    "typescript": "4.5.4"
-  },
-  "dependencies": {
-    "@graphql-tools/merge": "6.2.5",
-    "@graphql-tools/schema": "7.1.5",
-    "@graphql-tools/utils": "7.10.0",
-    "@nestjs/mapped-types": "1.0.0",
-    "chokidar": "3.5.2",
-    "fast-glob": "3.2.7",
-    "graphql-ws": "5.5.5",
-    "iterall": "1.3.0",
-    "lodash": "4.17.21",
-    "normalize-path": "3.0.0",
-    "subscriptions-transport-ws": "0.11.0",
-    "tslib": "2.3.1",
-    "uuid": "8.3.2",
-    "ws": "8.3.0"
-  },
-  "peerDependencies": {
-    "@apollo/federation": "^0.26.0 || ^0.27.0 || ^0.29.0 || ^0.33.0",
-    "@apollo/gateway": "^0.29.0 || ^0.32.0 || ^0.33.0 || ^0.35.0 || ^0.38.0 || ^0.42.0",
-    "@apollo/subgraph": "^0.1.2",
-    "@nestjs/common": "^8.0.0",
-    "@nestjs/core": "^8.0.0",
-    "apollo-server-core": "^3.0.0",
-    "apollo-server-express": "^3.1.2",
-    "apollo-server-fastify": "^3.1.2",
-    "graphql": "^15.5.1",
-    "reflect-metadata": "^0.1.13",
-    "ts-morph": "^11.0.3 || ^12.0.0 || ^13.0.0"
-  },
-  "peerDependenciesMeta": {
-    "@apollo/federation": {
-      "optional": true
-    },
-    "@apollo/gateway": {
-      "optional": true
-    },
-    "@apollo/subgraph": {
-      "optional": true
-    },
-    "apollo-server-core": {
-      "optional": true
-    },
-    "apollo-server-express": {
-      "optional": true
-    },
-    "apollo-server-fastify": {
-      "optional": true
-    },
-    "ts-morph": {
-      "optional": true
->>>>>>> 1cb95f36
     }
   },
   "lint-staged": {
